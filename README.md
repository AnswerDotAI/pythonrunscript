# ./pythonrunscript

`pythonrunscript` lets you

- define and run **single-file python scripts**
- which **can use external dependencies** from pip or conda
- while **automatically installing dependencies into isolated environments**

## How to use pythonrunscript

pythonrunscript lets you declare your script’s dependencies in the script itself.

That is, the goal is to let you build and use scripts that *just run*, with no setup.

To declare your script’s pip dependencies, add a *pip requirements.txt block* to your script’s comments. This is a comment block which specifies the script’s external requirements, delimited by markdown code fencing, using the exact syntax of a pip requirements.txt file. Here below, the block declares a dependency on the pip package tqdm.

``` python
#!/usr/bin/env pythonrunscript
#
# ```requirements.txt:
# tqdm==4.66.4
# ```
#
from tqdm import tqdm
import sys

print("Hello, I depend on the tqdm package!")
for i in tqdm(range(10000)):
    pass
print("Phew. That was fun!")
```

The first time you run this script, pythonrunscript will parse its requirements.txt block, create an isolated environment in a cache directory, install its dependencies, and run the script from that environment. In later runs, it will just re-use that environment. To create the environment it uses venv, which is built into python, so the only requirement to use pythonrunscript is that python itself is already installed.

To run your script, call it with `pythonrunscript hello.py`.

Or, to run your script directly by doing `./hello.py`, change your script’s first line, the shebang line, to the following: `#!/usr/bin/env pythonrunscript`.

How would this affect normal execution? It won’t. If you script doesn't have a pip requirements.txt block, pythonrunscript will simply pass it to python3 for execution as usual.

## Installation and Requirements

Here are two ways to install pythonrunscript:

1.  Do `python3 -m pip install pythonrunscript`, which will install `pythonrunscript` into your PATH.
2.  Or, manually copy the file `pythonrunscript` from the `bin/` directory of this repo into a directory named in your `PATH` variable.

`pythonrunscript` runs on Linux and macOS, and needs Python 3.9.6 or higher (which means it can run using the system Python built into macOS Sonoma). It requires conda only if you want to run scripts which themselves require conda.

## How can I check what it will do? If it worked? What happened exactly?

Run pythonrunscript in `--dry-run` mode to get a preview of how it parses your file and the actions it *would* take.

Run with `--verbose` to hear copious commentary, and to see all output of subprocess commands. Normally, pythonrunscript only prints in case of an installation error. Under all circumstances it saves all generated output in a logs directory, as well as saving an `environment-resolved.yml` and a `pip-list.txt` that reflect the exact state of the environment after creation. These files are saved in the script’s project directory, in the cache, which is revealed by running with the `--show-cache` command. Running with `--clean-cache` erases all cached directories (actually, it moves them to the OS’s temporary directory for automatic disposal).

## What about conda dependencies?

Some popular dependencies, like [cudatoolkit](https://developer.nvidia.com/cuda-toolkit), cannot be installed by pip but need conda.

To specify conda dependencies, you must add a *conda environment.yml block* or a *conda_install_specs_.txt block*. You may use this instead of, or in addition to, a pip requirements.txt block. They use two other types of fenced comment blocks. The environment block is intoduced by ```` ```environment.yml ```` and it should contain an environment.yml file verbatim.

The install spec block is introduced by ```` ```conda_install_specs.txt ```` block, and it should introduce conda install specs. A conda install spec is simply the string passed to the `conda install` command. Conda documents the [exact syntax for a conda install spec](https://conda.io/projects/conda/en/latest/user-guide/concepts/pkg-search.html), which only requires naming the conda package, but also allows specifying the version, the channel, or specific builds.

For instance, this script uses a conda environment.yml block:

``` python
#!/usr/bin/env pythonrunscript
#
# ```environment.yml
# dependencies:
#   - python=3.10
#   - numpy
# ```
#
import numpy
import sys

print("I depend on numpy")
```

And this script uses a conda install specs block, for the same dependencies:

``` python
#!/usr/bin/env pythonrunscript
#
# ```conda_install_specs.txt
# python=3.10
# numpy
# ```
#
from tqdm import tqdm
import sys

print("Hello, I depend on the tqdm package!")
for i in tqdm(range(10000)):
    pass
print("Phew. That was fun!")
```

Do you really need conda? Maybe not! If you don’t specify conda dependencies, pythonrunscript won’t use conda.

But you might need conda if you want to use conda-only dependencies, to specify the version of python itself, or to use packages outside of the Python ecosystem. This [weights & biases blog post](https://wandb.ai/wandb_fc/pytorch-image-models/reports/A-faster-way-to-get-working-and-up-to-date-conda-environments-using-fastchan---Vmlldzo2ODIzNzA) explains the situation well, and [this script will install conda](https://github.com/fastai/fastsetup/blob/master/setup-conda.sh) on all the platforms.)

## What, why would I want this?

(For a muuuch longer explanation, check out [dev chat with me (Alexis), Jeremy Howard, and Johno Whitaker](https://www.youtube.com/watch?v=IECcEbXlIl8).)

If none of the above appeals to you, perhaps you never had problems with python dependency management before? (Congrats!) But if the dilemma is totally alien to you and you’re curious, here is the issue.

Suppose you’re writing a single-file Python module, i.e., a script, `hello.py`, like this:

``` python
#!/usr/bin/env python3
print("Hello, world")
```

Running it is easy. You can run the script by running `./hello.py` and it will just work. Hurray!

But then you need some functionality outside of the standard library, like yaml-parsing from an external dependency like PyYAML. So now you need to install that dependency. This is where pain starts.

Where do you install it? In your system’s python? Should you use sudo? Or in a managed environment? Managed how? With venv? With virtualenv? With conda? With nix, docker, something else? So should you install that manager first? Where? Do you need requirements.txt? Pipenv? Poetry? pyproject.toml? Something else? These questions all have answers but they are *boring and painful*. Once you distribute your script to someone else, the pain falls on them too. Can you just give them the file? No, since now you need to give them your script and also, perhaps, a mini-essay on how to answer those questions. If you are lucky enough (?) to be a seasoned expert in python dependency management and to associate only with other such experts, then you may not see the problem here. But it is real outside such orbits.

(soapbox mode…)

There is a reason that the Go and rust communities excel at shipping so many charming and effective command line applications. Why? Because their language toolchains have good support for shipping a static linked executable – that is to say, a single damn file which Just Works. Python would be truly great for scripting, except for the fact that it lacks this power, which makes it impractical to give your script to someone else who just wants to solve their problem with the minimum possible fuss. Sad.

Hopefully, this tool helps. The dependency syntaxes which it uses are exactly the syntaxes already supported by pip and conda. There is nothing exotic here. So you can do everything you can normally do with pip, such as specify dependencies not only as public PyPI packages but also as [URLs to GitHub repos](https://pip.pypa.io/en/stable/topics/vcs-support/). And you can do everything you can normally do with conda, such as specify the version of Python itself, or install vast wads of awkward binary code from dedicated channels like nvidia’s.

(soapbox off…)

## Wait, but I *enjoy* manually keeping environments nice and tidy, even for tiny little scripts!

Great, then, this is not for you. 😇 Cultivate your garden.

## Inspiration and related projects

- [swift-sh](https://github.com/mxcl/swift-sh) does the same trick for Swift
- [rust-script](https://rust-script.org) does the same trick for rust
- [scriptisto](https://github.com/igor-petruk/scriptisto) does this for any language, but at the cost of shifting the complexity into the comment block.
- [pip.wtf](https://pip.wtf), a cry from the heart, a piece of beautiful simplicity, just eight lines of code which defines a function. In a Python script, calling this function will install the script's dependencies and run in an environment defined by them. This strikes me as perfect for many use cases. However, it might not be approriate when (1) you need conda because your project depends on conda-only dependencies or (2) you want your script to run like a normal script by default, e.g., not to install dependencies when you just run it with the normal interpreter.
- [uv](https://docs.astral.sh/uv/guides/scripts/#declaring-script-dependencies) reads the new PEP-723 *inline script metadata*, supporting TYPE=script, as I will describe below.
- [PEP-723](https://peps.python.org/pep-0723/) defines a standard, general syntax for different types of *inline script metadata*. This lets you embed metadata into a script's comments (just like pythonrunscript does). 

## Wait, is pythonrunscript an implementation of PEP-723? In conflict with it? Superfluous in the light of `uv`?

Good question! Here's the situation afaict.

<<<<<<< HEAD
The PEP defines a general syntax standard for embedded metadata. It _also_ shows one particular type of embedded metadata, the "script" type. This type is for declaring a script's dependency in order to allow single-file scripts where a tool can install the dependencies on demand (just like pythonrunscript does!).

The script type syntax uses a TOML-like syntax and allows specifying both PyPI requirements and the required python version. As far as I know, the  `uv` tool is the only tool which currently this "script" syntax right now, and actually enables single-file scripts.
=======
The PEP defines a standard syntax for embedded metadata. It _also_ shows one particular implementation of that standard, with the "script" type of metadata. This type is for declaring a script's dependency in order to allow single-file scripts where a tool can install the dependencies on demand (just like pythonrunscript does!).

The script type metadata syntax uses a TOML-like syntax for the enveloped content. This content allows specifying both PyPI requirements and the required python version. As far as I know, `uv` is the only tool which now supports this "script" syntax and runs single-file scripts which use it.

But of course pythonrunscript has been doing this same sort of thing for ages, before `uv` added this functionality. (By "ages" I mean roughly 1 month, lol.)
>>>>>>> a683df30

So should _you_ use `uv` or pythonrunscript?

I'd say that `uv` is better choice if (1) you're already using it or don't mind installing it, (2) you don't mind writing your dependencies as a TOML fragment, (3) you value `uv`'s vastly superior performance, and (4) you trust in the stability/longevity of that tool.

<<<<<<< HEAD
I think pythonrunscript might suit you better if (1) you need conda dependencies, (2) you don't want to require your users to install `uv`, (3) you want to re-use existing tooling and existing metadata definitions exactly, (4) you prefer a tool that's simple enough that you could debug it and understand it yourself, rather than counting on someone else to maintain it.

Personally, I plan to keep using this until something else works as naturally with conda. I will probably also update it to support PEP723, not by supporting the "script" type, but by specializing the syntax with new TYPE values for the supported metadata kinds of `requirements.txt`, `environment.yml`, and `conda_install_specs.txt`. This is just for the sake of promoting a more orderly and consistent universe. 🤗
=======
I think pythonrunscript might suit you better if (1) you need conda dependencies, (2) you don't want to require your users to install `uv` but are happy to require `pythonrunscript`, (3) you want to re-use existing tooling and metadata definitions exactly (via pip and conda), or (4) you prefer a tool that's simple enough that you can debug it and understand it yourself rather than counting on someone else to maintain it.

I personally plan to keep using pythonrunscript until something else works as naturally with conda. I also plan to update it to support PEP723, not by supporting the "script" type, but by specializing its standard syntax with new TYPE values for the supported metadata kinds of `requirements.txt`, `environment.yml`, and `conda_install_specs.txt`. This is just for the sake of promoting a more orderly and consistent universe. 🤗
>>>>>>> a683df30



<|MERGE_RESOLUTION|>--- conflicted
+++ resolved
@@ -145,31 +145,19 @@
 
 Good question! Here's the situation afaict.
 
-<<<<<<< HEAD
-The PEP defines a general syntax standard for embedded metadata. It _also_ shows one particular type of embedded metadata, the "script" type. This type is for declaring a script's dependency in order to allow single-file scripts where a tool can install the dependencies on demand (just like pythonrunscript does!).
-
-The script type syntax uses a TOML-like syntax and allows specifying both PyPI requirements and the required python version. As far as I know, the  `uv` tool is the only tool which currently this "script" syntax right now, and actually enables single-file scripts.
-=======
 The PEP defines a standard syntax for embedded metadata. It _also_ shows one particular implementation of that standard, with the "script" type of metadata. This type is for declaring a script's dependency in order to allow single-file scripts where a tool can install the dependencies on demand (just like pythonrunscript does!).
 
 The script type metadata syntax uses a TOML-like syntax for the enveloped content. This content allows specifying both PyPI requirements and the required python version. As far as I know, `uv` is the only tool which now supports this "script" syntax and runs single-file scripts which use it.
 
 But of course pythonrunscript has been doing this same sort of thing for ages, before `uv` added this functionality. (By "ages" I mean roughly 1 month, lol.)
->>>>>>> a683df30
 
 So should _you_ use `uv` or pythonrunscript?
 
 I'd say that `uv` is better choice if (1) you're already using it or don't mind installing it, (2) you don't mind writing your dependencies as a TOML fragment, (3) you value `uv`'s vastly superior performance, and (4) you trust in the stability/longevity of that tool.
 
-<<<<<<< HEAD
-I think pythonrunscript might suit you better if (1) you need conda dependencies, (2) you don't want to require your users to install `uv`, (3) you want to re-use existing tooling and existing metadata definitions exactly, (4) you prefer a tool that's simple enough that you could debug it and understand it yourself, rather than counting on someone else to maintain it.
-
-Personally, I plan to keep using this until something else works as naturally with conda. I will probably also update it to support PEP723, not by supporting the "script" type, but by specializing the syntax with new TYPE values for the supported metadata kinds of `requirements.txt`, `environment.yml`, and `conda_install_specs.txt`. This is just for the sake of promoting a more orderly and consistent universe. 🤗
-=======
 I think pythonrunscript might suit you better if (1) you need conda dependencies, (2) you don't want to require your users to install `uv` but are happy to require `pythonrunscript`, (3) you want to re-use existing tooling and metadata definitions exactly (via pip and conda), or (4) you prefer a tool that's simple enough that you can debug it and understand it yourself rather than counting on someone else to maintain it.
 
 I personally plan to keep using pythonrunscript until something else works as naturally with conda. I also plan to update it to support PEP723, not by supporting the "script" type, but by specializing its standard syntax with new TYPE values for the supported metadata kinds of `requirements.txt`, `environment.yml`, and `conda_install_specs.txt`. This is just for the sake of promoting a more orderly and consistent universe. 🤗
->>>>>>> a683df30
 
 
 
